from typing import Callable, Optional, Union

import json
import sys
from functools import lru_cache, wraps

import tiktoken
from openai import __version__ as openai_version

if openai_version.startswith("1."):
    from openai.types.chat import ChatCompletion

from parea.parea_logger import parea_logger
from parea.schemas.log import LLMInputs, ModelParams
from parea.schemas.models import UpdateLog
from parea.utils.trace_utils import get_current_trace_id, log_in_thread, trace_insert
from parea.utils.universal_encoder import json_dumps


# https://gist.github.com/JettJones/c236494013f22723c1822126df944b12
def skip_decorator_if_func_in_stack(*funcs_to_check: Callable) -> Callable:
    def decorator_wrapper(decorator: Callable) -> Callable:
        def new_decorator(self, func: Callable) -> Callable:  # Include self
            @wraps(func)
            def wrapper(*args, **kwargs):
                frame = sys._getframe().f_back
                caller_names = ""
                while frame:
                    caller_names += frame.f_code.co_name + "|"
                    frame = frame.f_back
                if any(func_to_check.__name__ in caller_names for func_to_check in funcs_to_check):
                    return func(*args, **kwargs)
                return decorator(self, func)(*args, **kwargs)  # Include self

            return wrapper

        return new_decorator

    return decorator_wrapper


def _num_tokens_from_messages(messages, model="gpt-3.5-turbo-0613", is_azure: bool = False):
    """Return the number of tokens used by a list of messages.
    source: https://cookbook.openai.com/examples/how_to_count_tokens_with_tiktoken
    """
    try:
        encoding = tiktoken.encoding_for_model(model)
    except KeyError:
        print("Warning: model not found. Using cl100k_base encoding.")
        encoding = tiktoken.get_encoding("cl100k_base")
<<<<<<< HEAD
    if (
        model
        in {
            "gpt-3.5-turbo-1106",
            "gpt-3.5-turbo-0613",
            "gpt-3.5-turbo-16k-0613",
            "gpt-4-0314",
            "gpt-4-32k-0314",
            "gpt-4-0613",
            "gpt-4-32k-0613",
            "gpt-4-1106-preview",
        }
        or is_azure
    ):
=======
    if model in {
        "gpt-3.5-turbo",
        "gpt-3.5-turbo-1106",
        "gpt-3.5-turbo-0125",
        "gpt-3.5-turbo-0613",
        "gpt-3.5-turbo-16k-0613",
        "gpt-4-0314",
        "gpt-4-32k-0314",
        "gpt-4-0613",
        "gpt-4-32k-0613",
        "gpt-4-turbo-preview",
        "gpt-4-1106-preview",
        "gpt-4-0125-preview",
    }:
>>>>>>> 15a2fac6
        tokens_per_message = 3
        tokens_per_name = 1
    elif model == "gpt-3.5-turbo-0301":
        tokens_per_message = 4  # every message follows <|start|>{role/name}\n{content}<|end|>\n
        tokens_per_name = -1  # if there's a name, the role is omitted
    elif "gpt-4" in model:
        print("Warning: gpt-4 may update over time. Returning num tokens assuming gpt-4-0613.")
        return _num_tokens_from_messages(messages, model="gpt-4-0613")
    else:
        raise NotImplementedError(
            f"""num_tokens_from_messages() is not implemented for model {model}.
            See https://github.com/openai/openai-python/blob/main/chatml.md for
            information on how messages are converted to tokens."""
        )
    num_tokens = 0
    for message in messages:
        num_tokens += tokens_per_message
        for key, value in message.items():
            num_tokens += len(encoding.encode(value))
            if key == "name":
                num_tokens += tokens_per_name
    num_tokens += 3  # every reply is primed with <|start|>assistant<|message|>
    return num_tokens


def _num_tokens_from_functions(functions, function_call, model="gpt-3.5-turbo-0613"):
    """Return the number of tokens used by a list of functions. modified from source:
    https://community.openai.com/t/how-to-calculate-the-tokens-when-using-function-call/266573/10 tested:
    https://deepnote.com/workspace/joel-alexander-7514-38647c2d-ba7d-4573-b016-5233b373912e/project/BloomreachDemo
    -66683e80-4414-4b43-ac70-e7eabd3743c1/notebook/token_counting_openai-992f53bba3224221901dcb88befa2051
    """
    try:
        encoding = tiktoken.encoding_for_model(model)
    except KeyError:
        print("Warning: model not found. Using cl100k_base encoding.")
        encoding = tiktoken.get_encoding("cl100k_base")

    num_tokens = 3 if model in ["gpt-3.5-turbo-1106", "gpt-4-1106-preview"] else 0
    for function in functions:
        function_tokens = len(encoding.encode(function.get("name", "")))
        function_tokens += len(encoding.encode(function.get("description", "")))

        if "parameters" in function:
            parameters = function["parameters"]
            if "properties" in parameters:
                for propertiesKey in parameters["properties"]:
                    function_tokens += len(encoding.encode(propertiesKey))
                    v = parameters["properties"][propertiesKey]
                    for field in v:
                        if field == "type":
                            function_tokens += 2
                            function_tokens += len(encoding.encode(v["type"]))
                        elif field == "description":
                            function_tokens += 2
                            function_tokens += len(encoding.encode(v["description"]))
                        elif field == "enum":
                            function_tokens -= 3
                            for o in v["enum"]:
                                function_tokens += 3
                                function_tokens += len(encoding.encode(o))
                        else:
                            print(f"Warning: not supported field {field}")
                function_tokens += 11

        num_tokens += function_tokens

    num_tokens += 10
    function_call_tokens = len(encoding.encode("auto")) - 1
    if isinstance(function_call, dict):
        function_call_tokens = len(encoding.encode(json.dumps(function_call))) - 1
    return num_tokens + function_call_tokens


def _num_tokens_from_string(string: str, model_name: str = "gpt-3.5-turbo") -> int:
    """Returns the number of tokens in a text string."""
    try:
        encoding = tiktoken.encoding_for_model(model_name)
    except KeyError:
        print(f"Warning: model {model_name} not found. Using cl100k_base encoding.")
        encoding = tiktoken.get_encoding("cl100k_base")
    num_tokens = len(encoding.encode(string))
    return num_tokens


def _calculate_input_tokens(
    messages: Optional[list[dict[str, str]]],
    functions: list[dict[str, str]],
    function_call: Union[str, dict[str, str]],
    model: str,
) -> int:
    is_azure = model.startswith("azure_") or model in AZURE_MODEL_INFO
    num_function_tokens = _num_tokens_from_functions(functions, function_call, model)
    num_input_tokens = _num_tokens_from_string(json.dumps(messages), model) if model == "gpt-4-vision-preview" else _num_tokens_from_messages(messages, model, is_azure)
    return num_input_tokens + num_function_tokens


def _format_function_call(response_message) -> str:
    def clean_json_string(s):
        """If OpenAI responds with improper newlines and multiple quotes, this will clean it up"""
        return json.dumps(s.replace("'", '"').replace("\\n", "\\\\n"))

    func_obj = response_message.function_call or response_message.tool_calls
    calls = []
    if not isinstance(func_obj, list):
        func_obj = [func_obj]

    for call in func_obj:
        if call:
            body = getattr(call, "function", None) or call
            function_name = body.name
            try:
                function_args = json.loads(body.arguments)
            except json.decoder.JSONDecodeError:
                function_args = json.loads(clean_json_string(body.arguments))
            calls.append({"name": function_name, "arguments": function_args})
    return json_dumps(calls, indent=4)


def _kwargs_to_llm_configuration(kwargs, model=None):
    functions = kwargs.get("functions", None) or [d["function"] for d in kwargs.get("tools", [])]
    function_call_default = "auto" if functions else None
    return LLMInputs(
        model=model or kwargs.get("model", None),
        provider="openai",
        messages=kwargs.get("messages", None),
        functions=functions,
        function_call=kwargs.get("function_call", function_call_default) or kwargs.get("tool_choice", function_call_default),
        model_params=ModelParams(
            temp=kwargs.get("temperature", 1.0),
            max_length=kwargs.get("max_tokens", None),
            top_p=kwargs.get("top_p", 1.0),
            frequency_penalty=kwargs.get("frequency_penalty", 0.0),
            presence_penalty=kwargs.get("presence_penalty", 0.0),
            response_format=kwargs.get("response_format", None),
        ),
    )


@lru_cache(maxsize=128)
def _compute_cost(prompt_tokens: int, completion_tokens: int, model: str) -> float:
    if model in AZURE_MODEL_INFO:
        cost_per_token = AZURE_MODEL_INFO[model]
    else:
        cost_per_token = OPENAI_MODEL_INFO.get(model, {"prompt": 0, "completion": 0})
    cost = ((prompt_tokens * cost_per_token["prompt"]) + (completion_tokens * cost_per_token["completion"])) / 1_000_000
    cost = round(cost, 10)
    return cost


def _process_response(response, model_inputs, trace_id):
    response_message = response.choices[0].message
    if response_message.content:
        completion = response_message.content.strip()
    else:
        completion = _format_function_call(response_message)

    usage = response.usage
    trace_insert(
        {
            "configuration": _kwargs_to_llm_configuration(model_inputs, response.model),
            "output": completion,
            "input_tokens": usage.prompt_tokens,
            "output_tokens": usage.completion_tokens,
            "total_tokens": usage.prompt_tokens + usage.completion_tokens,
            "cost": _compute_cost(usage.prompt_tokens, usage.completion_tokens, response.model),
        },
        trace_id,
    )


def _process_stream_response(content: list, tools: dict, data: dict, trace_id: str):
    # format to Log schema and send to logger
    model = data.get("model")
    final_content = "".join(content)

    for tool in tools.values():
        tool["function"]["arguments"] = "".join(tool["function"]["arguments"])

    tool_calls = [t["function"] for t in tools.values()]
    for tool in tool_calls:
        tool["arguments"] = json.loads(tool["arguments"])

    completion = final_content or json_dumps(tool_calls, indent=4)

    prompt_tokens = _calculate_input_tokens(
        data.get("messages", []),
        data.get("functions", []) or [d["function"] for d in data.get("tools", [])],
        data.get("function_call", "auto") or data.get("tool_choice", "auto"),
        data.get("model"),
    )
    completion_tokens = _num_tokens_from_string(final_content if final_content else json_dumps(tool_calls), model)
    parea_logger.update_log(
        UpdateLog(
            trace_id=trace_id,
            field_name_to_value_map={
                "configuration": _kwargs_to_llm_configuration(data, model),
                "output": completion,
                "input_tokens": prompt_tokens,
                "output_tokens": completion_tokens,
                "total_tokens": prompt_tokens + completion_tokens,
                "cost": _compute_cost(prompt_tokens, completion_tokens, model),
            },
        )
    )


def convert_openai_raw_stream_to_log(content: list, tools: dict, data: dict, trace_id: str):
    log_in_thread(_process_stream_response, {"content": content, "tools": tools, "data": data, "trace_id": trace_id})


def convert_openai_raw_to_log(r: dict, data: dict):
    log_in_thread(_process_response, {"response": ChatCompletion(**r), "model_inputs": data, "trace_id": get_current_trace_id()})


CHUNK_DONE_SENTINEL = "data: [DONE]"

OPENAI_MODEL_INFO: dict[str, dict[str, Union[float, int, dict[str, int]]]] = {
    "gpt-3.5-turbo-0301": {
        "prompt": 1.5,
        "completion": 4.0,
        "token_limit": {"max_completion_tokens": 4096, "max_prompt_tokens": 4096},
    },
    "gpt-3.5-turbo-0613": {
        "prompt": 1.5,
        "completion": 4.0,
        "token_limit": {"max_completion_tokens": 4096, "max_prompt_tokens": 4096},
    },
    "gpt-3.5-turbo-16k": {
        "prompt": 3.0,
        "completion": 4.0,
        "token_limit": {"max_completion_tokens": 16385, "max_prompt_tokens": 16385},
    },
    "gpt-3.5-turbo-16k-0301": {
        "prompt": 3.0,
        "completion": 4.0,
        "token_limit": {"max_completion_tokens": 16385, "max_prompt_tokens": 16385},
    },
    "gpt-3.5-turbo-16k-0613": {
        "prompt": 3.0,
        "completion": 4.0,
        "token_limit": {"max_completion_tokens": 16385, "max_prompt_tokens": 16385},
    },
    "gpt-3.5-turbo-1106": {
        "prompt": 1.0,
        "completion": 2.0,
        "token_limit": {"max_completion_tokens": 4096, "max_prompt_tokens": 4096},
    },
    "gpt-3.5-turbo-0125": {
<<<<<<< HEAD
        "prompt": 1.0,
        "completion": 2.0,
        "token_limit": {"max_completion_tokens": 4096, "max_prompt_tokens": 4096},
=======
        "prompt": 0.5,
        "completion": 2.0,
        "token_limit": {"max_completion_tokens": 4096, "max_prompt_tokens": 16385},
    },
    "gpt-3.5-turbo": {
        "prompt": 0.5,
        "completion": 2.0,
        "token_limit": {"max_completion_tokens": 4096, "max_prompt_tokens": 16385},
>>>>>>> 15a2fac6
    },
    "gpt-3.5-turbo-instruct": {
        "prompt": 1.5,
        "completion": 4.0,
        "token_limit": {"max_completion_tokens": 4096, "max_prompt_tokens": 4096},
    },
    "gpt-4": {
        "prompt": 30.0,
        "completion": 60.0,
        "token_limit": {"max_completion_tokens": 8192, "max_prompt_tokens": 8192},
    },
    "gpt-4-0314": {
        "prompt": 30.0,
        "completion": 60.0,
        "token_limit": {"max_completion_tokens": 8192, "max_prompt_tokens": 8192},
    },
    "gpt-4-0613": {
        "prompt": 30.0,
        "completion": 60.0,
        "token_limit": {"max_completion_tokens": 8192, "max_prompt_tokens": 8192},
    },
    "gpt-4-32k": {
        "prompt": 60.0,
        "completion": 120.0,
        "token_limit": {"max_completion_tokens": 32768, "max_prompt_tokens": 32768},
    },
    "gpt-4-32k-0314": {
        "prompt": 60.0,
        "completion": 120.0,
        "token_limit": {"max_completion_tokens": 32768, "max_prompt_tokens": 32768},
    },
    "gpt-4-32k-0613": {
        "prompt": 60.0,
        "completion": 120.0,
        "token_limit": {"max_completion_tokens": 32768, "max_prompt_tokens": 32768},
    },
    "gpt-4-vision-preview": {
        "prompt": 30.0,
        "completion": 60.0,
        "token_limit": {"max_completion_tokens": 4096, "max_prompt_tokens": 128000},
    },
    "gpt-4-turbo-preview": {
        "prompt": 10.0,
        "completion": 30.0,
        "token_limit": {"max_completion_tokens": 4096, "max_prompt_tokens": 128000},
    },
    "gpt-4-1106-preview": {
        "prompt": 10.0,
        "completion": 30.0,
        "token_limit": {"max_completion_tokens": 4096, "max_prompt_tokens": 128000},
    },
    "gpt-4-0125-preview": {
        "prompt": 10.0,
        "completion": 30.0,
        "token_limit": {"max_completion_tokens": 4096, "max_prompt_tokens": 128000},
    },
<<<<<<< HEAD
}
AZURE_MODEL_INFO: dict[str, dict[str, Union[float, int, dict[str, int]]]] = {
    "gpt-35-turbo": {
        "prompt": 1.5,
        "completion": 2.0,
        "token_limit": {"max_completion_tokens": 4096, "max_prompt_tokens": 4096},
    },
    "gpt-35-turbo-0301": {
        "prompt": 1.5,
        "completion": 4.0,
        "token_limit": {"max_completion_tokens": 4096, "max_prompt_tokens": 4096},
    },
    "gpt-35-turbo-0613": {
        "prompt": 1.5,
        "completion": 4.0,
        "token_limit": {"max_completion_tokens": 4096, "max_prompt_tokens": 4096},
    },
    "gpt-35-turbo-16k": {
        "prompt": 3.0,
        "completion": 4.0,
        "token_limit": {"max_completion_tokens": 16384, "max_prompt_tokens": 16384},
    },
    "gpt-35-turbo-16k-0301": {
        "prompt": 3.0,
        "completion": 4.0,
        "token_limit": {"max_completion_tokens": 16384, "max_prompt_tokens": 16384},
    },
    "gpt-35-turbo-16k-0613": {
        "prompt": 3.0,
        "completion": 4.0,
        "token_limit": {"max_completion_tokens": 16384, "max_prompt_tokens": 16384},
    },
    "gpt-4": {
        "prompt": 30.0,
        "completion": 60.0,
        "token_limit": {"max_completion_tokens": 8192, "max_prompt_tokens": 8192},
    },
    "gpt-4-0314": {
        "prompt": 30.0,
        "completion": 60.0,
        "token_limit": {"max_completion_tokens": 8192, "max_prompt_tokens": 8192},
    },
    "gpt-4-0613": {
        "prompt": 30.0,
        "completion": 60.0,
        "token_limit": {"max_completion_tokens": 8192, "max_prompt_tokens": 8192},
    },
    "gpt-4-32k": {
        "prompt": 60.0,
        "completion": 120.0,
        "token_limit": {"max_completion_tokens": 32768, "max_prompt_tokens": 32768},
    },
    "gpt-4-32k-0314": {
        "prompt": 60.0,
        "completion": 120.0,
        "token_limit": {"max_completion_tokens": 32768, "max_prompt_tokens": 32768},
    },
    "gpt-4-32k-0613": {
        "prompt": 60.0,
        "completion": 120.0,
        "token_limit": {"max_completion_tokens": 32768, "max_prompt_tokens": 32768},
    },
    "gpt-4-1106-preview": {
        "prompt": 10.0,
        "completion": 20.0,
        "token_limit": {"max_completion_tokens": 4096, "max_prompt_tokens": 128000},
    },
    "gpt-4-vision": {
        "prompt": 10.0,
        "completion": 30.0,
        "token_limit": {"max_completion_tokens": 4096, "max_prompt_tokens": 128000},
    },
    "gpt-35-turbo-instruct": {
        "prompt": 10.0,
        "completion": 30.0,
        "token_limit": {"max_completion_tokens": 4096, "max_prompt_tokens": 128000},
    },
=======
>>>>>>> 15a2fac6
}<|MERGE_RESOLUTION|>--- conflicted
+++ resolved
@@ -48,37 +48,24 @@
     except KeyError:
         print("Warning: model not found. Using cl100k_base encoding.")
         encoding = tiktoken.get_encoding("cl100k_base")
-<<<<<<< HEAD
     if (
         model
         in {
+            "gpt-3.5-turbo",
             "gpt-3.5-turbo-1106",
+            "gpt-3.5-turbo-0125",
             "gpt-3.5-turbo-0613",
             "gpt-3.5-turbo-16k-0613",
             "gpt-4-0314",
             "gpt-4-32k-0314",
             "gpt-4-0613",
             "gpt-4-32k-0613",
+            "gpt-4-turbo-preview",
             "gpt-4-1106-preview",
+            "gpt-4-0125-preview",
         }
         or is_azure
     ):
-=======
-    if model in {
-        "gpt-3.5-turbo",
-        "gpt-3.5-turbo-1106",
-        "gpt-3.5-turbo-0125",
-        "gpt-3.5-turbo-0613",
-        "gpt-3.5-turbo-16k-0613",
-        "gpt-4-0314",
-        "gpt-4-32k-0314",
-        "gpt-4-0613",
-        "gpt-4-32k-0613",
-        "gpt-4-turbo-preview",
-        "gpt-4-1106-preview",
-        "gpt-4-0125-preview",
-    }:
->>>>>>> 15a2fac6
         tokens_per_message = 3
         tokens_per_name = 1
     elif model == "gpt-3.5-turbo-0301":
@@ -327,11 +314,6 @@
         "token_limit": {"max_completion_tokens": 4096, "max_prompt_tokens": 4096},
     },
     "gpt-3.5-turbo-0125": {
-<<<<<<< HEAD
-        "prompt": 1.0,
-        "completion": 2.0,
-        "token_limit": {"max_completion_tokens": 4096, "max_prompt_tokens": 4096},
-=======
         "prompt": 0.5,
         "completion": 2.0,
         "token_limit": {"max_completion_tokens": 4096, "max_prompt_tokens": 16385},
@@ -340,7 +322,6 @@
         "prompt": 0.5,
         "completion": 2.0,
         "token_limit": {"max_completion_tokens": 4096, "max_prompt_tokens": 16385},
->>>>>>> 15a2fac6
     },
     "gpt-3.5-turbo-instruct": {
         "prompt": 1.5,
@@ -397,7 +378,6 @@
         "completion": 30.0,
         "token_limit": {"max_completion_tokens": 4096, "max_prompt_tokens": 128000},
     },
-<<<<<<< HEAD
 }
 AZURE_MODEL_INFO: dict[str, dict[str, Union[float, int, dict[str, int]]]] = {
     "gpt-35-turbo": {
@@ -475,6 +455,4 @@
         "completion": 30.0,
         "token_limit": {"max_completion_tokens": 4096, "max_prompt_tokens": 128000},
     },
-=======
->>>>>>> 15a2fac6
 }