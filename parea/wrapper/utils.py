from typing import Callable, Optional, Union

import json
import sys
from functools import lru_cache, wraps

import tiktoken
from openai import __version__ as openai_version

if openai_version.startswith("1."):
    from openai.types.chat import ChatCompletion

from parea.parea_logger import parea_logger
from parea.schemas.log import LLMInputs, ModelParams
from parea.schemas.models import UpdateLog
from parea.utils.trace_utils import get_current_trace_id, log_in_thread, trace_insert
from parea.utils.universal_encoder import json_dumps


# https://gist.github.com/JettJones/c236494013f22723c1822126df944b12
def skip_decorator_if_func_in_stack(*funcs_to_check: Callable) -> Callable:
    def decorator_wrapper(decorator: Callable) -> Callable:
        def new_decorator(self, func: Callable) -> Callable:  # Include self
            @wraps(func)
            def wrapper(*args, **kwargs):
                frame = sys._getframe().f_back
                caller_names = ""
                while frame:
                    caller_names += frame.f_code.co_name + "|"
                    frame = frame.f_back
                if any(func_to_check.__name__ in caller_names for func_to_check in funcs_to_check):
                    return func(*args, **kwargs)
                return decorator(self, func)(*args, **kwargs)  # Include self

            return wrapper

        return new_decorator

    return decorator_wrapper


def _num_tokens_from_messages(messages, model="gpt-3.5-turbo-0613", is_azure: bool = False):
    """Return the number of tokens used by a list of messages.
    source: https://cookbook.openai.com/examples/how_to_count_tokens_with_tiktoken
    """
    try:
        encoding = tiktoken.encoding_for_model(model)
    except KeyError:
        print("Warning: model not found. Using cl100k_base encoding.")
        encoding = tiktoken.get_encoding("cl100k_base")
<<<<<<< HEAD
    if (
        model
        in {
            "gpt-3.5-turbo-1106",
            "gpt-3.5-turbo-0613",
            "gpt-3.5-turbo-16k-0613",
            "gpt-4-0314",
            "gpt-4-32k-0314",
            "gpt-4-0613",
            "gpt-4-32k-0613",
            "gpt-4-1106-preview",
        }
        or is_azure
    ):
=======
    if model in {
        "gpt-3.5-turbo",
        "gpt-3.5-turbo-1106",
        "gpt-3.5-turbo-0125",
        "gpt-3.5-turbo-0613",
        "gpt-3.5-turbo-16k-0613",
        "gpt-4-0314",
        "gpt-4-32k-0314",
        "gpt-4-0613",
        "gpt-4-32k-0613",
        "gpt-4-turbo-preview",
        "gpt-4-1106-preview",
        "gpt-4-0125-preview",
    }:
>>>>>>> 15a2fac6
        tokens_per_message = 3
        tokens_per_name = 1
    elif model == "gpt-3.5-turbo-0301":
        tokens_per_message = 4  # every message follows <|start|>{role/name}\n{content}<|end|>\n
        tokens_per_name = -1  # if there's a name, the role is omitted
    elif "gpt-4" in model:
        print("Warning: gpt-4 may update over time. Returning num tokens assuming gpt-4-0613.")
        return _num_tokens_from_messages(messages, model="gpt-4-0613")
    else:
        raise NotImplementedError(
            f"""num_tokens_from_messages() is not implemented for model {model}.
            See https://github.com/openai/openai-python/blob/main/chatml.md for
            information on how messages are converted to tokens."""
        )
    num_tokens = 0
    for message in messages:
        num_tokens += tokens_per_message
        for key, value in message.items():
            num_tokens += len(encoding.encode(value))
            if key == "name":
                num_tokens += tokens_per_name
    num_tokens += 3  # every reply is primed with <|start|>assistant<|message|>
    return num_tokens


def _num_tokens_from_functions(functions, function_call, model="gpt-3.5-turbo-0613"):
    """Return the number of tokens used by a list of functions. modified from source:
    https://community.openai.com/t/how-to-calculate-the-tokens-when-using-function-call/266573/10 tested:
    https://deepnote.com/workspace/joel-alexander-7514-38647c2d-ba7d-4573-b016-5233b373912e/project/BloomreachDemo
    -66683e80-4414-4b43-ac70-e7eabd3743c1/notebook/token_counting_openai-992f53bba3224221901dcb88befa2051
    """
    try:
        encoding = tiktoken.encoding_for_model(model)
    except KeyError:
        print("Warning: model not found. Using cl100k_base encoding.")
        encoding = tiktoken.get_encoding("cl100k_base")

    num_tokens = 3 if model in ["gpt-3.5-turbo-1106", "gpt-4-1106-preview"] else 0
    for function in functions:
        function_tokens = len(encoding.encode(function.get("name", "")))
        function_tokens += len(encoding.encode(function.get("description", "")))

        if "parameters" in function:
            parameters = function["parameters"]
            if "properties" in parameters:
                for propertiesKey in parameters["properties"]:
                    function_tokens += len(encoding.encode(propertiesKey))
                    v = parameters["properties"][propertiesKey]
                    for field in v:
                        if field == "type":
                            function_tokens += 2
                            function_tokens += len(encoding.encode(v["type"]))
                        elif field == "description":
                            function_tokens += 2
                            function_tokens += len(encoding.encode(v["description"]))
                        elif field == "enum":
                            function_tokens -= 3
                            for o in v["enum"]:
                                function_tokens += 3
                                function_tokens += len(encoding.encode(o))
                        else:
                            print(f"Warning: not supported field {field}")
                function_tokens += 11

        num_tokens += function_tokens

    num_tokens += 10
    function_call_tokens = len(encoding.encode("auto")) - 1
    if isinstance(function_call, dict):
        function_call_tokens = len(encoding.encode(json.dumps(function_call))) - 1
    return num_tokens + function_call_tokens


def _num_tokens_from_string(string: str, model_name: str = "gpt-3.5-turbo") -> int:
    """Returns the number of tokens in a text string."""
    try:
        encoding = tiktoken.encoding_for_model(model_name)
    except KeyError:
        print(f"Warning: model {model_name} not found. Using cl100k_base encoding.")
        encoding = tiktoken.get_encoding("cl100k_base")
    num_tokens = len(encoding.encode(string))
    return num_tokens


def _calculate_input_tokens(
    messages: Optional[list[dict[str, str]]],
    functions: list[dict[str, str]],
    function_call: Union[str, dict[str, str]],
    model: str,
) -> int:
    is_azure = model.startswith("azure_") or model in AZURE_MODEL_INFO
    num_function_tokens = _num_tokens_from_functions(functions, function_call, model)
    num_input_tokens = _num_tokens_from_string(json.dumps(messages), model) if model == "gpt-4-vision-preview" else _num_tokens_from_messages(messages, model, is_azure)
    return num_input_tokens + num_function_tokens


def _format_function_call(response_message) -> str:
    def clean_json_string(s):
        """If OpenAI responds with improper newlines and multiple quotes, this will clean it up"""
        return json.dumps(s.replace("'", '"').replace("\\n", "\\\\n"))

    func_obj = response_message.function_call or response_message.tool_calls
    calls = []
    if not isinstance(func_obj, list):
        func_obj = [func_obj]

    for call in func_obj:
        if call:
            body = getattr(call, "function", None) or call
            function_name = body.name
            try:
                function_args = json.loads(body.arguments)
            except json.decoder.JSONDecodeError:
                function_args = json.loads(clean_json_string(body.arguments))
            calls.append({"name": function_name, "arguments": function_args})
    return json_dumps(calls, indent=4)


def _kwargs_to_llm_configuration(kwargs, model=None):
    functions = kwargs.get("functions", None) or [d["function"] for d in kwargs.get("tools", [])]
    function_call_default = "auto" if functions else None
    return LLMInputs(
        model=model or kwargs.get("model", None),
        provider="openai",
        messages=kwargs.get("messages", None),
        functions=functions,
        function_call=kwargs.get("function_call", function_call_default) or kwargs.get("tool_choice", function_call_default),
        model_params=ModelParams(
            temp=kwargs.get("temperature", 1.0),
            max_length=kwargs.get("max_tokens", None),
            top_p=kwargs.get("top_p", 1.0),
            frequency_penalty=kwargs.get("frequency_penalty", 0.0),
            presence_penalty=kwargs.get("presence_penalty", 0.0),
            response_format=kwargs.get("response_format", None),
        ),
    )


@lru_cache(maxsize=128)
def _compute_cost(prompt_tokens: int, completion_tokens: int, model: str) -> float:
    if model in AZURE_MODEL_INFO:
        cost_per_token = AZURE_MODEL_INFO[model]
    else:
        cost_per_token = OPENAI_MODEL_INFO.get(model, {"prompt": 0, "completion": 0})
    cost = ((prompt_tokens * cost_per_token["prompt"]) + (completion_tokens * cost_per_token["completion"])) / 1_000_000
    cost = round(cost, 10)
    return cost


def _process_response(response, model_inputs, trace_id):
    response_message = response.choices[0].message
    if response_message.content:
        completion = response_message.content.strip()
    else:
        completion = _format_function_call(response_message)

    usage = response.usage
    trace_insert(
        {
            "configuration": _kwargs_to_llm_configuration(model_inputs, response.model),
            "output": completion,
            "input_tokens": usage.prompt_tokens,
            "output_tokens": usage.completion_tokens,
            "total_tokens": usage.prompt_tokens + usage.completion_tokens,
            "cost": _compute_cost(usage.prompt_tokens, usage.completion_tokens, response.model),
        },
        trace_id,
    )


def _process_stream_response(content: list, tools: dict, data: dict, trace_id: str):
    # format to Log schema and send to logger
    model = data.get("model")
    final_content = "".join(content)

    for tool in tools.values():
        tool["function"]["arguments"] = "".join(tool["function"]["arguments"])

    tool_calls = [t["function"] for t in tools.values()]
    for tool in tool_calls:
        tool["arguments"] = json.loads(tool["arguments"])

    completion = final_content or json_dumps(tool_calls, indent=4)

    prompt_tokens = _calculate_input_tokens(
        data.get("messages", []),
        data.get("functions", []) or [d["function"] for d in data.get("tools", [])],
        data.get("function_call", "auto") or data.get("tool_choice", "auto"),
        data.get("model"),
    )
    completion_tokens = _num_tokens_from_string(final_content if final_content else json_dumps(tool_calls), model)
    parea_logger.update_log(
        UpdateLog(
            trace_id=trace_id,
            field_name_to_value_map={
                "configuration": _kwargs_to_llm_configuration(data, model),
                "output": completion,
                "input_tokens": prompt_tokens,
                "output_tokens": completion_tokens,
                "total_tokens": prompt_tokens + completion_tokens,
                "cost": _compute_cost(prompt_tokens, completion_tokens, model),
            },
        )
    )


def convert_openai_raw_stream_to_log(content: list, tools: dict, data: dict, trace_id: str):
    log_in_thread(_process_stream_response, {"content": content, "tools": tools, "data": data, "trace_id": trace_id})


def convert_openai_raw_to_log(r: dict, data: dict):
    log_in_thread(_process_response, {"response": ChatCompletion(**r), "model_inputs": data, "trace_id": get_current_trace_id()})


CHUNK_DONE_SENTINEL = "data: [DONE]"

OPENAI_MODEL_INFO: dict[str, dict[str, Union[float, int, dict[str, int]]]] = {
    "gpt-3.5-turbo-0301": {
        "prompt": 1.5,
        "completion": 4.0,
        "token_limit": {"max_completion_tokens": 4096, "max_prompt_tokens": 4096},
    },
    "gpt-3.5-turbo-0613": {
        "prompt": 1.5,
        "completion": 4.0,
        "token_limit": {"max_completion_tokens": 4096, "max_prompt_tokens": 4096},
    },
    "gpt-3.5-turbo-16k": {
        "prompt": 3.0,
        "completion": 4.0,
        "token_limit": {"max_completion_tokens": 16385, "max_prompt_tokens": 16385},
    },
    "gpt-3.5-turbo-16k-0301": {
        "prompt": 3.0,
        "completion": 4.0,
        "token_limit": {"max_completion_tokens": 16385, "max_prompt_tokens": 16385},
    },
    "gpt-3.5-turbo-16k-0613": {
        "prompt": 3.0,
        "completion": 4.0,
        "token_limit": {"max_completion_tokens": 16385, "max_prompt_tokens": 16385},
    },
    "gpt-3.5-turbo-1106": {
        "prompt": 1.0,
        "completion": 2.0,
        "token_limit": {"max_completion_tokens": 4096, "max_prompt_tokens": 4096},
    },
    "gpt-3.5-turbo-0125": {
<<<<<<< HEAD
        "prompt": 1.0,
        "completion": 2.0,
        "token_limit": {"max_completion_tokens": 4096, "max_prompt_tokens": 4096},
=======
        "prompt": 0.5,
        "completion": 2.0,
        "token_limit": {"max_completion_tokens": 4096, "max_prompt_tokens": 16385},
    },
    "gpt-3.5-turbo": {
        "prompt": 0.5,
        "completion": 2.0,
        "token_limit": {"max_completion_tokens": 4096, "max_prompt_tokens": 16385},
>>>>>>> 15a2fac6
    },
    "gpt-3.5-turbo-instruct": {
        "prompt": 1.5,
        "completion": 4.0,
        "token_limit": {"max_completion_tokens": 4096, "max_prompt_tokens": 4096},
    },
    "gpt-4": {
        "prompt": 30.0,
        "completion": 60.0,
        "token_limit": {"max_completion_tokens": 8192, "max_prompt_tokens": 8192},
    },
    "gpt-4-0314": {
        "prompt": 30.0,
        "completion": 60.0,
        "token_limit": {"max_completion_tokens": 8192, "max_prompt_tokens": 8192},
    },
    "gpt-4-0613": {
        "prompt": 30.0,
        "completion": 60.0,
        "token_limit": {"max_completion_tokens": 8192, "max_prompt_tokens": 8192},
    },
    "gpt-4-32k": {
        "prompt": 60.0,
        "completion": 120.0,
        "token_limit": {"max_completion_tokens": 32768, "max_prompt_tokens": 32768},
    },
    "gpt-4-32k-0314": {
        "prompt": 60.0,
        "completion": 120.0,
        "token_limit": {"max_completion_tokens": 32768, "max_prompt_tokens": 32768},
    },
    "gpt-4-32k-0613": {
        "prompt": 60.0,
        "completion": 120.0,
        "token_limit": {"max_completion_tokens": 32768, "max_prompt_tokens": 32768},
    },
    "gpt-4-vision-preview": {
        "prompt": 30.0,
        "completion": 60.0,
        "token_limit": {"max_completion_tokens": 4096, "max_prompt_tokens": 128000},
    },
    "gpt-4-turbo-preview": {
        "prompt": 10.0,
        "completion": 30.0,
        "token_limit": {"max_completion_tokens": 4096, "max_prompt_tokens": 128000},
    },
    "gpt-4-1106-preview": {
        "prompt": 10.0,
        "completion": 30.0,
        "token_limit": {"max_completion_tokens": 4096, "max_prompt_tokens": 128000},
    },
    "gpt-4-0125-preview": {
        "prompt": 10.0,
        "completion": 30.0,
        "token_limit": {"max_completion_tokens": 4096, "max_prompt_tokens": 128000},
    },
<<<<<<< HEAD
}
AZURE_MODEL_INFO: dict[str, dict[str, Union[float, int, dict[str, int]]]] = {
    "gpt-35-turbo": {
        "prompt": 1.5,
        "completion": 2.0,
        "token_limit": {"max_completion_tokens": 4096, "max_prompt_tokens": 4096},
    },
    "gpt-35-turbo-0301": {
        "prompt": 1.5,
        "completion": 4.0,
        "token_limit": {"max_completion_tokens": 4096, "max_prompt_tokens": 4096},
    },
    "gpt-35-turbo-0613": {
        "prompt": 1.5,
        "completion": 4.0,
        "token_limit": {"max_completion_tokens": 4096, "max_prompt_tokens": 4096},
    },
    "gpt-35-turbo-16k": {
        "prompt": 3.0,
        "completion": 4.0,
        "token_limit": {"max_completion_tokens": 16384, "max_prompt_tokens": 16384},
    },
    "gpt-35-turbo-16k-0301": {
        "prompt": 3.0,
        "completion": 4.0,
        "token_limit": {"max_completion_tokens": 16384, "max_prompt_tokens": 16384},
    },
    "gpt-35-turbo-16k-0613": {
        "prompt": 3.0,
        "completion": 4.0,
        "token_limit": {"max_completion_tokens": 16384, "max_prompt_tokens": 16384},
    },
    "gpt-4": {
        "prompt": 30.0,
        "completion": 60.0,
        "token_limit": {"max_completion_tokens": 8192, "max_prompt_tokens": 8192},
    },
    "gpt-4-0314": {
        "prompt": 30.0,
        "completion": 60.0,
        "token_limit": {"max_completion_tokens": 8192, "max_prompt_tokens": 8192},
    },
    "gpt-4-0613": {
        "prompt": 30.0,
        "completion": 60.0,
        "token_limit": {"max_completion_tokens": 8192, "max_prompt_tokens": 8192},
    },
    "gpt-4-32k": {
        "prompt": 60.0,
        "completion": 120.0,
        "token_limit": {"max_completion_tokens": 32768, "max_prompt_tokens": 32768},
    },
    "gpt-4-32k-0314": {
        "prompt": 60.0,
        "completion": 120.0,
        "token_limit": {"max_completion_tokens": 32768, "max_prompt_tokens": 32768},
    },
    "gpt-4-32k-0613": {
        "prompt": 60.0,
        "completion": 120.0,
        "token_limit": {"max_completion_tokens": 32768, "max_prompt_tokens": 32768},
    },
    "gpt-4-1106-preview": {
        "prompt": 10.0,
        "completion": 20.0,
        "token_limit": {"max_completion_tokens": 4096, "max_prompt_tokens": 128000},
    },
    "gpt-4-vision": {
        "prompt": 10.0,
        "completion": 30.0,
        "token_limit": {"max_completion_tokens": 4096, "max_prompt_tokens": 128000},
    },
    "gpt-35-turbo-instruct": {
        "prompt": 10.0,
        "completion": 30.0,
        "token_limit": {"max_completion_tokens": 4096, "max_prompt_tokens": 128000},
    },
=======
>>>>>>> 15a2fac6
}<|MERGE_RESOLUTION|>--- conflicted
+++ resolved
@@ -1,8 +1,7 @@
-from typing import Callable, Optional, Union
-
 import json
 import sys
 from functools import lru_cache, wraps
+from typing import Callable, Optional, Union
 
 import tiktoken
 from openai import __version__ as openai_version
@@ -48,23 +47,9 @@
     except KeyError:
         print("Warning: model not found. Using cl100k_base encoding.")
         encoding = tiktoken.get_encoding("cl100k_base")
-<<<<<<< HEAD
     if (
         model
         in {
-            "gpt-3.5-turbo-1106",
-            "gpt-3.5-turbo-0613",
-            "gpt-3.5-turbo-16k-0613",
-            "gpt-4-0314",
-            "gpt-4-32k-0314",
-            "gpt-4-0613",
-            "gpt-4-32k-0613",
-            "gpt-4-1106-preview",
-        }
-        or is_azure
-    ):
-=======
-    if model in {
         "gpt-3.5-turbo",
         "gpt-3.5-turbo-1106",
         "gpt-3.5-turbo-0125",
@@ -77,8 +62,9 @@
         "gpt-4-turbo-preview",
         "gpt-4-1106-preview",
         "gpt-4-0125-preview",
-    }:
->>>>>>> 15a2fac6
+    }
+        or is_azure
+    ):
         tokens_per_message = 3
         tokens_per_name = 1
     elif model == "gpt-3.5-turbo-0301":
@@ -171,7 +157,9 @@
 ) -> int:
     is_azure = model.startswith("azure_") or model in AZURE_MODEL_INFO
     num_function_tokens = _num_tokens_from_functions(functions, function_call, model)
-    num_input_tokens = _num_tokens_from_string(json.dumps(messages), model) if model == "gpt-4-vision-preview" else _num_tokens_from_messages(messages, model, is_azure)
+    num_input_tokens = _num_tokens_from_string(json.dumps(messages),
+                                               model) if model == "gpt-4-vision-preview" else _num_tokens_from_messages(
+        messages, model, is_azure)
     return num_input_tokens + num_function_tokens
 
 
@@ -205,7 +193,8 @@
         provider="openai",
         messages=kwargs.get("messages", None),
         functions=functions,
-        function_call=kwargs.get("function_call", function_call_default) or kwargs.get("tool_choice", function_call_default),
+        function_call=kwargs.get("function_call", function_call_default) or kwargs.get("tool_choice",
+                                                                                       function_call_default),
         model_params=ModelParams(
             temp=kwargs.get("temperature", 1.0),
             max_length=kwargs.get("max_tokens", None),
@@ -290,7 +279,8 @@
 
 
 def convert_openai_raw_to_log(r: dict, data: dict):
-    log_in_thread(_process_response, {"response": ChatCompletion(**r), "model_inputs": data, "trace_id": get_current_trace_id()})
+    log_in_thread(_process_response,
+                  {"response": ChatCompletion(**r), "model_inputs": data, "trace_id": get_current_trace_id()})
 
 
 CHUNK_DONE_SENTINEL = "data: [DONE]"
@@ -327,11 +317,6 @@
         "token_limit": {"max_completion_tokens": 4096, "max_prompt_tokens": 4096},
     },
     "gpt-3.5-turbo-0125": {
-<<<<<<< HEAD
-        "prompt": 1.0,
-        "completion": 2.0,
-        "token_limit": {"max_completion_tokens": 4096, "max_prompt_tokens": 4096},
-=======
         "prompt": 0.5,
         "completion": 2.0,
         "token_limit": {"max_completion_tokens": 4096, "max_prompt_tokens": 16385},
@@ -340,7 +325,6 @@
         "prompt": 0.5,
         "completion": 2.0,
         "token_limit": {"max_completion_tokens": 4096, "max_prompt_tokens": 16385},
->>>>>>> 15a2fac6
     },
     "gpt-3.5-turbo-instruct": {
         "prompt": 1.5,
@@ -397,7 +381,6 @@
         "completion": 30.0,
         "token_limit": {"max_completion_tokens": 4096, "max_prompt_tokens": 128000},
     },
-<<<<<<< HEAD
 }
 AZURE_MODEL_INFO: dict[str, dict[str, Union[float, int, dict[str, int]]]] = {
     "gpt-35-turbo": {
@@ -475,6 +458,4 @@
         "completion": 30.0,
         "token_limit": {"max_completion_tokens": 4096, "max_prompt_tokens": 128000},
     },
-=======
->>>>>>> 15a2fac6
 }