--- conflicted
+++ resolved
@@ -110,7 +110,6 @@
 
 
 @define
-<<<<<<< HEAD
 class TraceLog:
     trace_id: str
     start_timestamp: str
@@ -146,36 +145,4 @@
 
 @define
 class TraceLogTree(TraceLog):
-    children: Optional[list[TraceLog]] = None
-=======
-class LogRequest:
-    inference_id: Optional[str] = None
-    trace_id: Optional[str] = None
-    trace_name: Optional[str] = None
-    end_user_identifier: Optional[str] = None
-    error: Optional[str] = None
-    status: Optional[str] = None
-
-    start_timestamp: str = ""
-    end_timestamp: str = ""
-    duration: float = 0.0
-
-    deployment_id: Optional[str] = None
-    name: Optional[str] = None
-    evaluation_metrics_ids: Optional[list[int]] = None
-    metadata: Optional[dict] = None
-    cache_hit: bool = False
-    target: Optional[str] = None
-    tags: Optional[list[str]] = None
-
-    llm_inputs: Optional[dict[str, Any]] = None
-    llm_configuration: LLMInputs = LLMInputs()
-
-    output: Optional[str] = ""
-    latency: Optional[float] = 0.0
-    input_tokens: Optional[int] = 0
-    output_tokens: Optional[int] = 0
-    total_tokens: Optional[int] = 0
-    cost: Optional[float] = None
-    feedback_score: Optional[float] = None
->>>>>>> 99c4133d
+    children: Optional[list[TraceLog]] = None