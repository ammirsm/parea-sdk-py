# Poetry pyproject.toml: https://python-poetry.org/docs/pyproject/
[build-system]
requires = ["poetry_core>=1.0.0"]
build-backend = "poetry.core.masonry.api"

[tool.poetry]
name = "parea-ai"
packages = [{ include = "parea" }]
<<<<<<< HEAD
version = "0.2.131"
=======
version = "0.2.132"
>>>>>>> e23f33f5
description = "Parea python sdk"
readme = "README.md"
authors = ["joel-parea-ai <joel@parea.ai>"]
license = "Apache Software License 2.0"
repository = "https://github.com/parea-ai/parea-sdk"
homepage = "https://github.com/parea-ai/parea-sdk"

# Keywords description https://python-poetry.org/docs/pyproject/#keywords
keywords = []

# Pypi classifiers: https://pypi.org/classifiers/
classifiers = [
  "Development Status :: 3 - Alpha",
  "Intended Audience :: Developers",
  "Operating System :: OS Independent",
  "Topic :: Software Development :: Libraries :: Python Modules",
  "License :: OSI Approved :: Apache Software License",
  "Programming Language :: Python :: 3",
  "Programming Language :: Python :: 3.9",
  "Programming Language :: Python :: 3.10",
  "Programming Language :: Python :: 3.11",
]



[tool.poetry.dependencies]
python = "^3.8.1"
httpx = ">=0.25.0"
python-dotenv = "^1.0.1"
poetry-plugin-dotenv = "^0.6.3"
pyupgrade = "^3.9.0"
jupyter = "^1.0.0"
contextvars = "^2.4"
openai = "*"
pysbd = "^0.3.4"
cattrs = ">=22.1.0"
tiktoken = ">=0.5.2"
levenshtein = "^0.25.0"
pytz = "^2024.1"

[tool.poetry.dev-dependencies]
bandit = "^1.7.1"
black = { version = "^24.1.0", allow-prereleases = true }
darglint = "^1.8.1"
isort = { extras = ["colors"], version = "^5.10.1" }
mypy = "^1.4.1"
mypy-extensions = "^1.0.0"
pre-commit = "^3.3.3"
pydocstyle = "^6.1.1"
pylint = "^3.0.3"
pytest = "^8.0.0"
pyupgrade = "^3.9.0"
coverage = "^7.2.7"
coverage-badge = "^1.1.0"
pytest-html = "^4.1.1"
pytest-cov = "^4.1.0"

[tool.poetry.scripts]
parea = 'parea:main'

[tool.poetry.group.dev.dependencies]
langchain = "^0.0.351"
langchainhub = "^0.1.14"
faiss-cpu = "^1.7.4"
langchain-experimental = "^0.0.47"
anthropic = "^0.25.1"
ragas = "^0.0.22"
html2text = "^2020.1.16"
boto3 = "^1.34.6"
langchain-openai = "^0.0.5"
pinecone-client = "^3.1.0"
guidance = "^0.1.13"

[tool.black]
# https://github.com/psf/black
target-version = ["py39"]
line-length = 180
color = true

exclude = '''
/(
    \.git
    | \.hg
    | \.mypy_cache
    | \.tox
    | \.venv
    | _build
    | buck-out
    | build
    | dist
    | env
    | venv
)/
'''

[tool.isort]
# https://github.com/timothycrosley/isort/
py_version = 39
line_length = 180

known_typing = ["typing", "types", "typing_extensions", "mypy", "mypy_extensions"]
sections = ["FUTURE", "TYPING", "STDLIB", "THIRDPARTY", "FIRSTPARTY", "LOCALFOLDER"]
include_trailing_comma = true
profile = "black"
multi_line_output = 3
indent = 4
color_output = true

[tool.mypy]
# https://mypy.readthedocs.io/en/latest/config_file.html#using-a-pyproject-toml-file
python_version = 3.9
pretty = true
show_traceback = true
color_output = true

allow_redefinition = false
check_untyped_defs = true
disallow_any_generics = true
disallow_incomplete_defs = true
ignore_missing_imports = true
implicit_reexport = false
no_implicit_optional = true
show_column_numbers = true
show_error_codes = true
show_error_context = true
strict_equality = true
strict_optional = true
warn_no_return = true
warn_redundant_casts = true
warn_return_any = true
warn_unreachable = true
warn_unused_configs = true
warn_unused_ignores = true


[tool.pytest.ini_options]
# https://docs.pytest.org/en/6.2.x/customize.html#pyproject-toml
# Directories that are not visited by pytest collector:
norecursedirs = ["hooks", "*.egg", ".eggs", "dist", "build", "docs", ".tox", ".git", "__pycache__"]
doctest_optionflags = ["NUMBER", "NORMALIZE_WHITESPACE", "IGNORE_EXCEPTION_DETAIL"]

# Extra options:
addopts = [
  "--strict-markers",
  "--tb=short",
  "--doctest-modules",
  "--doctest-continue-on-failure",
]

[tool.coverage.run]
source = ["tests"]

[coverage.paths]
source = "parea"

[coverage.run]
branch = true

[coverage.report]
fail_under = 50
show_missing = true<|MERGE_RESOLUTION|>--- conflicted
+++ resolved
@@ -6,11 +6,7 @@
 [tool.poetry]
 name = "parea-ai"
 packages = [{ include = "parea" }]
-<<<<<<< HEAD
-version = "0.2.131"
-=======
 version = "0.2.132"
->>>>>>> e23f33f5
 description = "Parea python sdk"
 readme = "README.md"
 authors = ["joel-parea-ai <joel@parea.ai>"]
